--- conflicted
+++ resolved
@@ -66,12 +66,8 @@
 
         private static void MsIOExamples()
         {
-<<<<<<< HEAD
-            Console.WriteLine("**MS I/O Examples**");                   
-
-=======
-            Console.WriteLine("**MS I/O Examples**");
->>>>>>> 18b1e8b5
+
+            Console.WriteLine("**MS I/O Examples**");       
             Console.WriteLine("{0,-4} {1,3} {2,-6:F4} {3,-5} {4,7} {5,-10} {6}", "SN", "Msn", "RT", "Polarity", "# Peaks", "Analyzer", "M/Z Range");         
 
             List<MsDataFile> exampleRawFiles = new List<MsDataFile>();
