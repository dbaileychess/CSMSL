--- conflicted
+++ resolved
@@ -51,15 +51,10 @@
         private static void StartExamples()
         {
             // Examples coding
-<<<<<<< HEAD
+
             //ChemicalFormulaExamples();
             //PeptideExamples();
-=======
-
-            ChemicalFormulaExamples();
-            //PeptideExamples();
-
->>>>>>> 3fcdb1eb
+
 
             // Example Objects
             //VennDiagramExamples();
