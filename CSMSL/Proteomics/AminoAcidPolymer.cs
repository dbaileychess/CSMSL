﻿///////////////////////////////////////////////////////////////////////////
//  AminoAcidPolymer.cs - A linear sequence of amino acid residues        /
//                                                                        /
//  Copyright 2012 Derek J. Bailey                                        /
//  This file is part of CSMSL.                                           /
//                                                                        /
//  CSMSL is free software: you can redistribute it and/or modify         /
//  it under the terms of the GNU General Public License as published by  /
//  the Free Software Foundation, either version 3 of the License, or     /
//  (at your option) any later version.                                   /
//                                                                        /
//  CSMSL is distributed in the hope that it will be useful,              /
//  but WITHOUT ANY WARRANTY; without even the implied warranty of        /
//  MERCHANTABILITY or FITNESS FOR A PARTICULAR PURPOSE.  See the         /
//  GNU General Public License for more details.                          /
//                                                                        /
//  You should have received a copy of the GNU General Public License     /
//  along with CSMSL.  If not, see <http://www.gnu.org/licenses/>.        /
///////////////////////////////////////////////////////////////////////////

using CSMSL.Chemistry;
using System;
using System.Collections.Generic;
using System.Text;
using System.Text.RegularExpressions;

namespace CSMSL.Proteomics
{

    /// <summary>
    /// A linear polymer of amino acids
    /// </summary>
    public abstract class AminoAcidPolymer : IEquatable<AminoAcidPolymer>, IMass
    {
        /// <summary>
        /// The default chemical formula of the C terminus
        /// </summary>
        public static readonly ChemicalFormula DefaultCTerminus = new ChemicalFormula("OH");

        /// <summary>
        /// The default chemical formula of the N terminus
        /// </summary>
        public static readonly ChemicalFormula DefaultNTerminus = new ChemicalFormula("H");


        private static readonly Regex _sequenceRegex = new Regex(@"([A-Z])(?:\[([\w\{\}]+)\])?", RegexOptions.Compiled);
        private static readonly Regex _validateSequenceRegex = new Regex("^(" + _sequenceRegex.ToString() + ")+$", RegexOptions.Compiled);
        
        private IChemicalFormula _cTerminus;
        private IChemicalFormula _nTerminus;
        private IMass[] _modifications;
        private IAminoAcid[] _aminoAcids;       
        private ChemicalFormula _baseChemicalFormula;
        private bool _isDirty;
        private bool _isSequenceDirty;
        private StringBuilder _sequenceSB;
        private int _length;
        private Mass _mass;

        #region Constructors

        public AminoAcidPolymer()
        {
            _aminoAcids = new IAminoAcid[0];
            _modifications = new IMass[2];
            NTerminus = DefaultNTerminus;
            CTerminus = DefaultCTerminus;
            _isDirty = true;
            _isSequenceDirty = true;
            _length = 0;
        }

        public AminoAcidPolymer(string sequence)
            : this(sequence, DefaultNTerminus, DefaultCTerminus) { }

        public AminoAcidPolymer(string sequence, IChemicalFormula nTerm, IChemicalFormula cTerm)
        {
            int length = sequence.Length;
            _aminoAcids = new IAminoAcid[length];
            _modifications = new IMass[length + 2]; // +2 for the n and c term         
            NTerminus = nTerm;
            CTerminus = cTerm;
            ParseSequence(sequence);      
        }

        public AminoAcidPolymer(AminoAcidPolymer aminoAcidPolymer, bool includeModifications = true)
            : this(aminoAcidPolymer, 0, aminoAcidPolymer.Length, includeModifications) { }      

        public AminoAcidPolymer(AminoAcidPolymer aminoAcidPolymer, int firstResidue, int length, bool includeModifications = true)
        {
            if (firstResidue < 0 || firstResidue > aminoAcidPolymer.Length)
                throw new IndexOutOfRangeException(string.Format("The first residue index is outside the valid range [{0}-{1}]", 0, aminoAcidPolymer.Length));

            if (length + firstResidue > aminoAcidPolymer.Length)
                length = aminoAcidPolymer.Length - firstResidue;
            _length = length;
            _aminoAcids = new IAminoAcid[length];
            _modifications = new IMass[length + 2];
            Array.Copy(aminoAcidPolymer._aminoAcids, firstResidue, _aminoAcids, 0, length);
            if (includeModifications)
            {
                Array.Copy(aminoAcidPolymer._modifications, firstResidue + 1, _modifications, 1, length);
                NTerminus = (firstResidue == 0) ? aminoAcidPolymer.NTerminus : DefaultNTerminus;
                CTerminus = (length + firstResidue == aminoAcidPolymer.Length) ? aminoAcidPolymer.CTerminus : DefaultCTerminus;
            }
            else
            {
                NTerminus = DefaultNTerminus;
                CTerminus = DefaultCTerminus;
            }
            _isDirty = true;
            _isSequenceDirty = true;
        }

        #endregion
                        
        /// <summary>
        /// Gets or sets the modification of the C terminus on this amino acid polymer
        /// </summary>        
        public IMass CTerminusModification
        {
            get
            {
                return _modifications[_length + 1];
            }
            set
            {
                _modifications[_length + 1] = value;
                _isDirty = true;
            }
        }

        /// <summary>
        /// Gets or sets the modification of the C terminus on this amino acid polymer
        /// </summary>        
        public IMass NTerminusModification
        {
            get
            {
                return _modifications[0];
            }
            set
            {
                _modifications[0] = value;
                _isDirty = true;
            }
        }
        
        /// <summary>
        /// Gets or sets the C terminus of this amino acid polymer
        /// </summary>        
        public IChemicalFormula CTerminus
        {
            get
            {               
                return _cTerminus;              
            }
            set
            {
                _cTerminus = value;               
                _isDirty = true;
            }
        }
        
        /// <summary>
        /// Gets or sets the N terminus of this amino acid polymer
        /// </summary>
        public IChemicalFormula NTerminus
        {
            get
            {
                return _nTerminus;
            }
            set
            {
                _nTerminus = value;
                _isDirty = true;
            }
        }
        
        /// <summary>
        /// Gets the number of amino acids in this amino acid polymer
        /// </summary>
        public int Length
        {
            get { return _length; }
        }          

        /// <summary>
        /// Gets the mass of the amino acid polymer with all modifications included
        /// </summary>
        public Mass Mass
        {
            get
            {
                if (_isDirty)
                {
                    CleanUp();
                }
                return _mass;
            } 
        }
        
        private string _sequence;

        /// <summary>
        /// The base amino acid sequence
        /// </summary>
        public string Sequence
        {
            get
            {
                if (_isSequenceDirty)
                {
                    CleanUp();
                }
                return _sequence;
            }
        }

        public string SequenceWithModifications
        {
            get
            {
                if (_isDirty)
                {
                    CleanUp();
                }
                return _sequenceSB.ToString();
            }
        }

        /// <summary>
        /// Gets the total number of amino acid residues in this amino acid polymer
        /// </summary>
        /// <returns>The number of amino acid residues</returns>
        public int ResidueCount()
        {
            return _length;
        }

        public int ResidueCount(IAminoAcid aminoAcid)
        {
            if (aminoAcid == null)
                return 0;

            int count = 0;
            foreach (IAminoAcid aar in _aminoAcids)
            {
                if (aar.Equals(aminoAcid))
                    count++;
            }
            return count;
        }

        /// <summary>
        /// Gets the number of amino acids residues in this amino acid polymer that
        /// has the specified residue letter
        /// </summary>
        /// <param name="residueChar">The residue letter to search for</param>
        /// <returns>The number of amino acid residues that have the same letter in this polymer</returns>
        public int ResidueCount(char residueChar)
        {           
            int count = 0;
            foreach (IAminoAcid aar in _aminoAcids)
            {
                if (aar.Letter.Equals(residueChar))
                    count++;
            }
            return count;
        }

        /// <summary>
        /// Gets the IAminoAcid at the specified position (1-based)
        /// </summary>
        /// <param name="index">The 1-based index of the amino acid to get</param>
        /// <returns>The IAminoAcid at the specified position</returns>
        public IAminoAcid this[int index]
        {
            get
            {
                if (index - 1 > _length || index < 1)
                    throw new IndexOutOfRangeException();
                return _aminoAcids[index - 1];
            }
        }

        #region Fragmentation

        public Fragment CalculateFragment(FragmentTypes type, int number)
        {
            if (number < 1 || number > _length)
            {
                throw new IndexOutOfRangeException();
            }

            if (type == FragmentTypes.None)
            {
                return null;
            }
           
            Mass mass = new Mass();
            IMass mod;
          
            int start = 0;
            int end = number;

            if (type >= FragmentTypes.x)
            {
                start = Length - number;
                end = Length;
<<<<<<< HEAD
                mass.Add(CTerminus);                   
=======
                chemFormula.Add(CTerminus);
                mass += CTerminus.Mass;
>>>>>>> 5a8ffc55
                if (CTerminusModification != null)
                {
                    mass.Add(CTerminusModification);                                                       
                }
            }
            else
            {
<<<<<<< HEAD
                mass.Add(NTerminus);               
=======
                chemFormula.Add(NTerminus);
                mass += NTerminus.Mass;
>>>>>>> 5a8ffc55
                if (NTerminusModification != null)
                {
                    mass.Add(NTerminusModification);    
                }
            }
            
            for (int i = start; i < end; i++)
            {
<<<<<<< HEAD
                mass.Add(_aminoAcids[i].Mass);             
=======
                chemFormula.Add(_aminoAcids[i].ChemicalFormula);
                mass += _aminoAcids[i].Mass;
>>>>>>> 5a8ffc55
                if ((mod = _modifications[i + 1]) != null)
                {
                    mass.Add(mod);                                          
                }
            }

            return new Fragment(type, number, mass, this);
        }
        
        public IEnumerable<Fragment> CalculateFragments(FragmentTypes types)
        {
            return CalculateFragments(types, 1, Length - 1);
        }

        public IEnumerable<Fragment> CalculateFragments(FragmentTypes types, int min, int max)
        {
            if (types == FragmentTypes.None)
            {
                yield break;
            }

            if (min < 1 || max > Length - 1)
            {
                throw new IndexOutOfRangeException();
            }
                      
            IMass mod;
            foreach (FragmentTypes type in Enum.GetValues(typeof(FragmentTypes)))
            {
                if (type == FragmentTypes.None || type == FragmentTypes.Internal) continue;
                if ((types & type) == type)
                {
                    Mass mass = new Mass();
                    int start = min;
                    int end = max;

                    if (type >= FragmentTypes.x)
                    {
<<<<<<< HEAD
                        mass.Add(CTerminus);                    
=======
                        chemFormula.Add(CTerminus);
                        mass += CTerminus.Mass;
>>>>>>> 5a8ffc55
                        if (CTerminusModification != null)
                        {
                            mass.Add(CTerminusModification);                                                        
                        }                           
                        for (int i = end; i >= start; i--)
                        {
<<<<<<< HEAD
                            mass.Add(_aminoAcids[i]);                             
=======
                            chemFormula.Add(_aminoAcids[i].ChemicalFormula);
                            mass += _aminoAcids[i].Mass;
>>>>>>> 5a8ffc55
                            if ((mod = _modifications[i + 1]) != null)
                            {
                                mass.Add(mod);         
                            }                     
                            yield return new Fragment(type, Length - i, new Mass(mass), this);
                        }
                    }
                    else
                    {
<<<<<<< HEAD
                        mass.Add(NTerminus);                                     
=======
                        chemFormula.Add(NTerminus);
                        mass += NTerminus.Mass;
>>>>>>> 5a8ffc55
                        if (NTerminusModification != null)
                        {
                            mass.Add(NTerminusModification);                              
                        }                            

                        for (int i = start; i <= end; i++)
                        {
<<<<<<< HEAD
                            mass.Add(_aminoAcids[i - 1]);                        
=======
                            chemFormula.Add(_aminoAcids[i - 1].ChemicalFormula);
                            mass += _aminoAcids[i - 1].Mass;
>>>>>>> 5a8ffc55
                            if ((mod = _modifications[i]) != null)
                            {
                                mass.Add(mod);                                                                                  
                            }
                            yield return new Fragment(type, i, new Mass(mass), this);
                        }
                    }
                }
            }
            yield break;
        }

        #endregion

        #region Chemical Modifications

        /// <summary>
        /// Counts the total number of modifications on this polymer
        /// </summary>
        /// <returns>The number of modifications</returns>
        public int ModificationCount()
        {
            int i = 0;
            foreach (IMass mod in _modifications)
            {
                if (mod != null)
                    i++;
            }

            if (CTerminusModification != null)
                i++;

            if (NTerminusModification != null)
                i++;

            return i;
        }

        /// <summary>
        /// Counts the total number of the specified modification on this polymer
        /// </summary>
        /// <param name="modification">The modification to count</param>
        /// <returns>The number of modifications</returns>
        public int ModificationCount(IMass modification)
        {
            if (modification == null)
                throw new ArgumentNullException("The modification to count for must not be null");

            int i = 0;
            foreach (IMass mod in _modifications)
            {
                if (modification.Equals(mod))
                    i++;
            }

            if (modification.Equals(CTerminusModification))
                i++;

            if (modification.Equals(NTerminusModification))
                i++;

            return i;
        }

        public bool ContainsModification(IMass modification)
        {
            if (modification == null)
                throw new ArgumentNullException("The modification to search for must not be null");

            if (modification.Equals(CTerminusModification) || modification.Equals(NTerminusModification))
                return true;

            foreach (IMass mod in _modifications)
            {
                if (modification.Equals(mod))
                    return true;
            }
            return false;
        }

        /// <summary>
        /// Get the modification at the given residue number
        /// </summary>
        /// <param name="residueNumber">The amino acid residue number</param>
        /// <returns>The modification at the site, null if there isn't any modification present</returns>
        public IMass GetModification(int residueNumber)
        {
            if (residueNumber > _length || residueNumber < 1)
            {
                throw new IndexOutOfRangeException(string.Format("Residue number not in the correct range: [{0}-{1}] you specified: {2}", 1, _length, residueNumber));
            }
            return _modifications[residueNumber];
        }

        public bool TryGetModification(int residueNumber, out IMass mod)
        {
            mod = GetModification(residueNumber);
            return mod != null;  
        }

        public bool TryGetModification<T>(int residueNumber, out T mod) where T : class, IMass
        {       
            mod = GetModification(residueNumber) as T;
            return mod != null;
        }

        /// <summary>
        /// Sets the modification at the terminus of this amino acid polymer
        /// </summary>
        /// <param name="mod">The mod to set</param>
        /// <param name="terminus">The termini to set the mod at</param>
        public void SetModification(IMass mod, Terminus terminus)
        {
            if ((terminus & Terminus.N) == Terminus.N)
            {
                NTerminusModification = mod;
                _isDirty = true;
            }
            if ((terminus & Terminus.C) == Terminus.C)
            {
                CTerminusModification = mod;
                _isDirty = true;
            }
        }
        
        /// <summary>
        /// Sets the modification at specific sites on this amino acid polymer
        /// </summary>
        /// <param name="mod">The modification to set</param>
        /// <param name="sites">The sites to set the modification at</param>
        /// <returns>The number of modifications added to this amino acid polymer</returns>
        public virtual int SetModification(IMass mod, ModificationSites sites)
        {
            int count = 0;

            if ((sites & ModificationSites.NPep) == ModificationSites.NPep)
            {
                NTerminusModification = mod;
                count++;
            }

            for (int i = 0; i < _length; i++)
            {
                ModificationSites site = _aminoAcids[i].Site;
                if ((sites & site) == site)
                {
                    _modifications[i + 1] = mod;                   
                    count++;
                }
            }

            if ((sites & ModificationSites.PepC) == ModificationSites.PepC)
            {
                CTerminusModification = mod;
                count++;
            }

            if(count > 0)
                _isDirty = true;
            return count;
        }

        /// Clears the modification set at the terminus of this amino acid polymer back
        /// to the default C or N modifications.
        /// </summary>
        /// <param name="terminus">The termini to clear the mod at</param>
        public void ClearModification(Terminus terminus)
        {
            if ((terminus & Terminus.N) == Terminus.N)
            {
                NTerminusModification = null;
                _isDirty = true;
            }
            if ((terminus & Terminus.C) == Terminus.C)
            {
                CTerminusModification = null;
                _isDirty = true;
            }
        }

        public int SetModification(IMass mod, char letter)
        {
            int count = 0;
            for (int i = 0; i < _length; i++)
            {
                if (letter.Equals(_aminoAcids[i].Letter))
                {
                    _modifications[i + 1] = mod;                    
                    count++;
                }
            }

            if (count > 0)
                _isDirty = true;
            return count;         
        }

        public int SetModification(IMass mod, IAminoAcid residue)
        {
            int count = 0;
            for (int i = 0; i < _length; i++)
            {
                if (residue.Equals(_aminoAcids[i]))
                {
                    _modifications[i + 1] = mod;                  
                    count++;
                }
            }
            if (count > 0)
                _isDirty = true;
            return count;        
        }

        /// <summary>
        /// 
        /// </summary>
        /// <param name="mod"></param>
        /// <param name="residueNumber">(1-based) residue number</param>
        public void SetModification(IMass mod, int residueNumber)
        {
            if (residueNumber > _length || residueNumber < 1)
            {
                throw new IndexOutOfRangeException(string.Format("Residue number not in the correct range: [{0}-{1}] you specified: {2}", 1, Length, residueNumber));
            }
            _modifications[residueNumber] = mod;
            _isDirty = true;
        }

        /// <summary>
        /// 
        /// </summary>
        /// <param name="mod"></param>
        /// <param name="residueNumbers">(1-based) residue number</param>
        public void SetModification(IMass mod, params int[] residueNumbers)
        {
            foreach (int residueNumber in residueNumbers)
            {
                if (residueNumber > _length || residueNumber < 1)
                {
                    throw new IndexOutOfRangeException(string.Format("Residue number not in the correct range: [{0}-{1}] you specified: {2}", 1, Length, residueNumber));
                }
                _modifications[residueNumber] = mod;
            }
            _isDirty = true;
        }


        /// <summary>
        /// Clear all modifications from this amino acid polymer.
        /// Includes N and C terminus modifications.
        /// </summary>       
        public void ClearModifications()
        {
            Array.Clear(_modifications, 0, _length + 2);
            _isDirty = true;
        }

        #endregion

        #region ChemicalFormula

        private bool _isExactChemicalFormula;

        public bool IsExactChemicalFormula
        {
            get
            {
                if (_isDirty)
                {
                    CleanUp();
                }
                return _isExactChemicalFormula;
            }
        }

        public ChemicalFormula ChemicalFormula
        {
            get
            {
                if (_isDirty)
                {
                    CleanUp();
                }
                return _baseChemicalFormula;
            }
        }

        public bool TryGetChemicalFormula(out ChemicalFormula formula)
        {
            formula = new ChemicalFormula();
            IChemicalFormula chemMod;
            IMass mod;
            for (int i = 0; i < _length + 2; i++)
            {
                if ((mod = _modifications[i]) != null)
                {
                    chemMod = mod as IChemicalFormula;
                    if (chemMod == null)
                        return false;
                    formula.Add(chemMod.ChemicalFormula);
                }
            }

            // Handle N-Terminus
            formula.Add(NTerminus.ChemicalFormula);

            // Handle C-Terminus
            formula.Add(CTerminus.ChemicalFormula);

            // Handle Amino Acid Residues
            for (int i = 0; i < _length; i++)
            {
                IAminoAcid aa = _aminoAcids[i];
                formula.Add(aa.ChemicalFormula);
            }           

            return true;
        }

        #endregion

        public override string ToString()
        {
            return SequenceWithModifications;
        }
             
        public override int GetHashCode()
        {
            if (_aminoAcids == null && _modifications == null)
                return 0;            
            return Mass.GetHashCode();          
        }

        public override bool Equals(object obj)
        {
            if (obj == null)
            {
                return false;
            }

            AminoAcidPolymer aap = obj as AminoAcidPolymer;
            if ((object)aap == null)
            {
                return false;
            }
            return Equals(aap);
        }

        public bool Equals(AminoAcidPolymer other)
        {
            if (this._length != other._length) return false; 
            if (!this.NTerminus.Equals(other.NTerminus) || !this.CTerminus.Equals(other.CTerminus))
                return false;

            int length = this.Length;
            for (int i = 1; i <= length; i++)
            {
                IMass thisMod = this._modifications[i];
                IMass otherMod = other._modifications[i];
                if (thisMod == null)
                {
                    if (otherMod != null)
                        return false;
                }
                else
                {
                    if (!thisMod.Equals(otherMod))
                        return false;
                }
                if (!this._aminoAcids[i - 1].Equals(other._aminoAcids[i - 1]))
                    return false;
            }
            return true;
        }

        #region Private Methods

        private void CleanUp()
        {                    
            if (_sequenceSB == null)
            {
                _sequenceSB = new StringBuilder(_length + 2);
            }
            else
            {
                _sequenceSB.Clear();
            }

            if (_baseChemicalFormula == null)
            {
                _baseChemicalFormula = new ChemicalFormula();
            }
            else
            {
                _baseChemicalFormula.Clear();
            }

            _isExactChemicalFormula = true;
            _mass = new Mass();
            
            StringBuilder baseSeqSB = new StringBuilder();
            IMass mod = null;
            IChemicalFormula chemMod = null;

            // Handle N-Terminus            
            _mass += _nTerminus.Mass;
            _baseChemicalFormula.Add(_nTerminus.ChemicalFormula);
            if ((mod = _modifications[0]) != null)
            {                
                _mass += mod.Mass;
                chemMod = mod as IChemicalFormula;               
                if (chemMod == null)
                {
                    _isExactChemicalFormula = false;
                }
                else
                {
                    _baseChemicalFormula.Add(chemMod.ChemicalFormula);
                }
                _sequenceSB.Append('[');
                _sequenceSB.Append(mod);
                _sequenceSB.Append("]-");
            }

            // Handle Amino Acid Residues
            for (int i = 0; i < _length; i++)
            {
                IAminoAcid aa = _aminoAcids[i];
                _baseChemicalFormula.Add(aa.ChemicalFormula);
                _mass += aa.Mass;
                char letter = aa.Letter;
                _sequenceSB.Append(letter);
                baseSeqSB.Append(letter);
                if ((mod = _modifications[i + 1]) != null)  // Mods are 1-based for the N and C-terminus
                {
                    _mass += mod.Mass;
                    chemMod = mod as IChemicalFormula;
                    if (chemMod == null)
                    {
                        _isExactChemicalFormula = false;
                    }
                    else
                    {
                        _baseChemicalFormula.Add(chemMod.ChemicalFormula);
                    }
                    _sequenceSB.Append('[');
                    _sequenceSB.Append(mod);
                    _sequenceSB.Append(']');
                }
            }

            // Handle C-Terminus          
            _mass += _cTerminus.Mass;
            _baseChemicalFormula.Add(_cTerminus.ChemicalFormula);
            if ((mod = _modifications[_length + 1]) != null)
            {               
                _mass += mod.Mass;
                chemMod = mod as IChemicalFormula;
                if (chemMod == null)
                {
                    _isExactChemicalFormula = false;
                }
                else
                {
                    _baseChemicalFormula.Add(chemMod.ChemicalFormula);
                }
                _sequenceSB.Append("-[");
                _sequenceSB.Append(mod);
                _sequenceSB.Append(']');
            }

            _sequence = baseSeqSB.ToString();
            _isDirty = false;
            _isSequenceDirty = false;
        }

        private void ParseSequence(string sequence)
        {
            AminoAcid residue = null;
            bool inMod = false;
            bool cterminalMod = false; // n or c terminal modification
            int index = 0;          

            StringBuilder modSB = new StringBuilder(10);
            StringBuilder baseSeqSB = new StringBuilder(sequence.Length);
            foreach (char letter in sequence)
            {
                if (inMod)
                {
                    if (letter == ']')
                    {
                        inMod = false;
                      
                        string modString = modSB.ToString();
                        modSB.Clear();

                        NamedChemicalFormula modification = null;
                        switch (modString)
                        {
                            case "#": // Make the modification unverisally heavy (all C12 and N14s are promoted to C13 and N15s)
                                modification = NamedChemicalFormula.MakeHeavy(_aminoAcids[index - 1]);
                                break;
                            default:
                                if (NamedChemicalFormula.TryGetModification(modString, out modification))
                                {
                                    // do nothing
                                }
                                else if (ChemicalFormula.IsValidChemicalFormula(modString))
                                {
                                    modification = new NamedChemicalFormula(modString);
                                }
                                else
                                {
                                    throw new ArgumentException("Unable to correctly parse the following modification: " + modString);
                                }
                                break;
                        }

                        if (cterminalMod)
                        {
                            _modifications[index + 1] = modification;
                        }
                        else
                        {
                            _modifications[index] = modification;
                        }

                        cterminalMod = false;
                    }
                    else
                    {
                        modSB.Append(letter);
                    }
                }
                else if (AminoAcid.TryGetResidue(letter, out residue))
                {
                    _aminoAcids[index++] = residue;                 
                    baseSeqSB.Append(letter);
                }                
                else
                {
                    if (letter == '[')
                    {
                        inMod = true;
                    }
                    else if (letter == '-')
                    {                      
                        cterminalMod = (index > 0);
                    }
                    else if (letter == ' ')
                    {
                        // allow spaces by just skipping them.
                    }
                    else
                    {
                        throw new ArgumentException(string.Format("Amino Acid Letter {0} does not exist in the Amino Acid Dictionary", letter));
                    }
                }
            }

            if (inMod)
            {
                throw new ArgumentException("Couldn't find the closing ] for a modification in this sequence: " + sequence);
            }

            _sequence = baseSeqSB.ToString();
            _isSequenceDirty = false;
             
            Array.Resize(ref _aminoAcids, index);
            Array.Resize(ref _modifications, index + 2);
            _length = index;        
            _isDirty = true;             
        }

        #endregion

        #region Statics

        public static IEnumerable<string> Digest(string sequence, Protease protease, int minMissedCleavages = 0, int maxMissedCleavages = 0, bool assumeInitiatorMethionineCleaved = true, int minLength = 1, int maxLength = int.MaxValue)
        {
            return Digest(sequence, new Protease[] { protease }, minMissedCleavages, maxMissedCleavages, assumeInitiatorMethionineCleaved, minLength, maxLength);
        }

        public static IEnumerable<string> Digest(string sequence, IEnumerable<Protease> proteases, int minMissedCleavages = 0, int maxMissedCleavages = 0, bool assumeInitiatorMethionineCleaved = true, int minLength = 1, int maxLength = int.MaxValue)
        {
            int length = sequence.Length;
            HashSet<int> locations = new HashSet<int>() { -1 };       
            foreach (Protease protease in proteases)
            {
                locations.UnionWith(protease.GetDigestionSites(sequence));
            }
            locations.Add(length - 1);

            List<int> indices = new List<int>(locations);
            indices.Sort();

            bool startsWithM = sequence[0].Equals('M') && !assumeInitiatorMethionineCleaved;
            for (int missed_cleavages = minMissedCleavages; missed_cleavages <= maxMissedCleavages; missed_cleavages++)
            {
                for (int i = 0; i < indices.Count - missed_cleavages - 1; i++)
                {
                    int len = indices[i + missed_cleavages + 1] - indices[i];
                    if (len >= minLength && len <= maxLength)
                    {
                        int begin = indices[i] + 1;
                        int end = begin + len + 1;
                        yield return sequence.Substring(begin, len);

                        if (startsWithM && begin == 0 && len - 1 >= minLength)
                        {
                            yield return sequence.Substring(1, len - 1);
                        }
                    }
                }
            }
            yield break;
        }

        public static double GetMass(string sequence)
        {
            double mass = Constants.WATER;
            AminoAcid residue = null;
            foreach (char letter in sequence)
            {
                if (AminoAcid.TryGetResidue(letter, out residue))
                {
                    mass += residue.Mass.Monoisotopic;
                }
            }
            return mass;
        }

        #endregion



    }
}<|MERGE_RESOLUTION|>--- conflicted
+++ resolved
@@ -309,12 +309,9 @@
             {
                 start = Length - number;
                 end = Length;
-<<<<<<< HEAD
-                mass.Add(CTerminus);                   
-=======
-                chemFormula.Add(CTerminus);
-                mass += CTerminus.Mass;
->>>>>>> 5a8ffc55
+
+                mass.Add(CTerminus);                  
+
                 if (CTerminusModification != null)
                 {
                     mass.Add(CTerminusModification);                                                       
@@ -322,12 +319,9 @@
             }
             else
             {
-<<<<<<< HEAD
-                mass.Add(NTerminus);               
-=======
-                chemFormula.Add(NTerminus);
-                mass += NTerminus.Mass;
->>>>>>> 5a8ffc55
+
+                mass.Add(NTerminus);              
+
                 if (NTerminusModification != null)
                 {
                     mass.Add(NTerminusModification);    
@@ -336,12 +330,8 @@
             
             for (int i = start; i < end; i++)
             {
-<<<<<<< HEAD
                 mass.Add(_aminoAcids[i].Mass);             
-=======
-                chemFormula.Add(_aminoAcids[i].ChemicalFormula);
-                mass += _aminoAcids[i].Mass;
->>>>>>> 5a8ffc55
+
                 if ((mod = _modifications[i + 1]) != null)
                 {
                     mass.Add(mod);                                          
@@ -380,24 +370,18 @@
 
                     if (type >= FragmentTypes.x)
                     {
-<<<<<<< HEAD
+
                         mass.Add(CTerminus);                    
-=======
-                        chemFormula.Add(CTerminus);
-                        mass += CTerminus.Mass;
->>>>>>> 5a8ffc55
+
                         if (CTerminusModification != null)
                         {
                             mass.Add(CTerminusModification);                                                        
                         }                           
                         for (int i = end; i >= start; i--)
                         {
-<<<<<<< HEAD
+
                             mass.Add(_aminoAcids[i]);                             
-=======
-                            chemFormula.Add(_aminoAcids[i].ChemicalFormula);
-                            mass += _aminoAcids[i].Mass;
->>>>>>> 5a8ffc55
+
                             if ((mod = _modifications[i + 1]) != null)
                             {
                                 mass.Add(mod);         
@@ -407,12 +391,9 @@
                     }
                     else
                     {
-<<<<<<< HEAD
+
                         mass.Add(NTerminus);                                     
-=======
-                        chemFormula.Add(NTerminus);
-                        mass += NTerminus.Mass;
->>>>>>> 5a8ffc55
+
                         if (NTerminusModification != null)
                         {
                             mass.Add(NTerminusModification);                              
@@ -420,12 +401,9 @@
 
                         for (int i = start; i <= end; i++)
                         {
-<<<<<<< HEAD
+
                             mass.Add(_aminoAcids[i - 1]);                        
-=======
-                            chemFormula.Add(_aminoAcids[i - 1].ChemicalFormula);
-                            mass += _aminoAcids[i - 1].Mass;
->>>>>>> 5a8ffc55
+
                             if ((mod = _modifications[i]) != null)
                             {
                                 mass.Add(mod);                                                                                  
