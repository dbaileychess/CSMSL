﻿///////////////////////////////////////////////////////////////////////////
//  AminoAcidPolymer.cs - A linear sequence of amino acid residues        /
//                                                                        /
//  Copyright 2012 Derek J. Bailey                                        /
//  This file is part of CSMSL.                                           /
//                                                                        /
//  CSMSL is free software: you can redistribute it and/or modify         /
//  it under the terms of the GNU General Public License as published by  /
//  the Free Software Foundation, either version 3 of the License, or     /
//  (at your option) any later version.                                   /
//                                                                        /
//  CSMSL is distributed in the hope that it will be useful,              /
//  but WITHOUT ANY WARRANTY; without even the implied warranty of        /
//  MERCHANTABILITY or FITNESS FOR A PARTICULAR PURPOSE.  See the         /
//  GNU General Public License for more details.                          /
//                                                                        /
//  You should have received a copy of the GNU General Public License     /
//  along with CSMSL.  If not, see <http://www.gnu.org/licenses/>.        /
///////////////////////////////////////////////////////////////////////////

using System;
using System.Linq;
using System.Collections.Generic;
using System.Text;
using System.Text.RegularExpressions;
using CSMSL.Chemistry;

namespace CSMSL.Proteomics
{
    public abstract class AminoAcidPolymer : IChemicalFormula
    {
        public static readonly ChemicalFormula DefaultCTerminusModification = new ChemicalFormula("OH");
        public static readonly ChemicalFormula DefaultNTerminusModification = new ChemicalFormula("H");

        private static readonly Dictionary<FragmentType, IChemicalFormula> _fragmentIonCaps = new Dictionary<FragmentType, IChemicalFormula>()
        {
          {FragmentType.a, new ChemicalFormula("C-1H-1O-1")},
          {FragmentType.adot, new ChemicalFormula("C-1O-1")},
          {FragmentType.b, new ChemicalFormula("H-1")},
          {FragmentType.bdot, new ChemicalFormula()},
          {FragmentType.c, new ChemicalFormula("NH2")},
          {FragmentType.cdot, new ChemicalFormula("NH3")},
          {FragmentType.x, new ChemicalFormula("COH-1")},
          {FragmentType.xdot, new ChemicalFormula("CO")},
          {FragmentType.y, new ChemicalFormula("H")},
          {FragmentType.ydot, new ChemicalFormula("H2")},
          {FragmentType.z, new ChemicalFormula("N-1H-2")},
          {FragmentType.zdot, new ChemicalFormula("N-1H-1")},
        };

        private static readonly Regex _sequenceRegex = new Regex(@"([A-Z])(?:\[([\w\{\}]+)\])?", RegexOptions.Compiled);
        private static readonly Regex _validateSequenceRegex = new Regex("^(" + _sequenceRegex.ToString() + ")+$", RegexOptions.Compiled);
        
        internal IChemicalFormula[] _modifications;
        internal IAminoAcid[] _aminoAcids;
       
        private ChemicalFormula _chemicalFormula;

        private bool _isDirty;
        private bool _isSequenceDirty;

        private StringBuilder _sequenceSB;

        public AminoAcidPolymer()
        {
            _aminoAcids = new IAminoAcid[0];
            _modifications = new IChemicalFormula[2];
            NTerminus = DefaultNTerminusModification;
            CTerminus = DefaultNTerminusModification;
            _isDirty = true;
            _isSequenceDirty = true;
        }

        public AminoAcidPolymer(string sequence)
            : this(sequence, DefaultNTerminusModification, DefaultCTerminusModification) { }

        public AminoAcidPolymer(string sequence, IChemicalFormula nTerm, IChemicalFormula cTerm)
        {
            int length = sequence.Length;
            _aminoAcids = new IAminoAcid[length];
            _modifications = new IChemicalFormula[length + 2]; // +2 for the n and c term
            NTerminus = nTerm;
            ParseSequence(sequence);
            CTerminus = cTerm;
        }

<<<<<<< HEAD
        /// <summary>
        /// Clone a complete copy of another amino acid polymer
        /// </summary>
        /// <param name="aminoAcidPolymer">The amino acid polymer to clone</param>
        public AminoAcidPolymer(AminoAcidPolymer aminoAcidPolymer)
            : this(aminoAcidPolymer, 0, aminoAcidPolymer.Length) { }      

        /// <summary>
        /// Clone a part of another amino acid polymer
        /// </summary>
        /// <param name="aminoAcidPolymer">The amino acid polymer to clone</param>
        /// <param name="firstResidue">The first residue to start cloning from</param>
        /// <param name="length">The number of amino acids to clone</param>
        public AminoAcidPolymer(AminoAcidPolymer aminoAcidPolymer, int firstResidue, int length)
=======
        public AminoAcidPolymer(AminoAcidPolymer aminoAcidPolymer, bool includeModifications = true)
            : this(aminoAcidPolymer, 0, aminoAcidPolymer.Length, includeModifications) { }      

        public AminoAcidPolymer(AminoAcidPolymer aminoAcidPolymer, int firstResidue, int length, bool includeModifications = true)
>>>>>>> 18b1e8b5
        {
            if (firstResidue < 0 || firstResidue > aminoAcidPolymer.Length)
                throw new IndexOutOfRangeException(string.Format("The first residue index is outside the valid range [{0}-{1}]", 0, aminoAcidPolymer.Length));

            if (length + firstResidue > aminoAcidPolymer.Length)
                length = aminoAcidPolymer.Length - firstResidue;
            _aminoAcids = new IAminoAcid[length];
            _modifications = new IChemicalFormula[length + 2];
            Array.Copy(aminoAcidPolymer._aminoAcids, firstResidue, _aminoAcids, 0, length);
            if (includeModifications)
            {
                Array.Copy(aminoAcidPolymer._modifications, firstResidue + 1, _modifications, 1, length);
                NTerminus = (firstResidue == 0) ? aminoAcidPolymer.NTerminus : DefaultNTerminusModification;
                CTerminus = (length + firstResidue == aminoAcidPolymer.Length) ? aminoAcidPolymer.CTerminus : DefaultCTerminusModification;
            }
            else
            {
                NTerminus = DefaultNTerminusModification;
                CTerminus = DefaultCTerminusModification;
            }
            _isDirty = true;
            _isSequenceDirty = true;
        }

        public ChemicalFormula ChemicalFormula
        {
            get
            {
                if (_isDirty)
                {
                    CleanUp();
                }
                return _chemicalFormula;
            }
        }

        /// <summary>
        /// Gets or sets the modification on the C terminus of this amino acid polymer
        /// <remarks>
        /// The default modification is 'HO'
        /// [N]-PEPTIDE-[C]
        /// </remarks>
        /// </summary>
        public IChemicalFormula CTerminus
        {
            get
            {                
                return _modifications[_modifications.Length - 1];
            }
            set
            {
                _modifications[_modifications.Length - 1] = value;
                _isSequenceDirty = true;
                _isDirty = true;
            }
        }

        /// <summary>
        /// Gets or sets the modification on the N terminus of this amino acid polymer
        /// <remarks>
        /// The default modification is 'H'
        /// [N]-PEPTIDE-[C]
        /// </remarks>
        /// </summary>
        public IChemicalFormula NTerminus
        {
            get
            {
                return _modifications[0];
            }
            set
            {
                _modifications[0] = value;
                _isSequenceDirty = true;
                _isDirty = true;
            }
        }
        
        /// <summary>
        /// Gets the number of amino acids in this amino acid polymer
        /// </summary>
        public int Length
        {
            get { return _aminoAcids.Length; }
        }

        /// <summary>
        /// Gets the mass of the amino acid polymer with all modifications included
        /// </summary>
        public Mass Mass
        {
            get { return ChemicalFormula.Mass; }
        }
        

        internal string _sequence;

        public string Sequence
        {
            get
            {
                if (_isSequenceDirty)
                {
                    CleanUp();
                }
                return _sequence;
            }
        }
            
        public string SequenceWithModifications
        {
            get
            {
                if (_isDirty)
                {
                    CleanUp();
                }
                return _sequenceSB.ToString();
            }
        }

        /// <summary>
        /// Gets the total number of amino acid residues in this amino acid polymer
        /// </summary>
        /// <returns>The number of amino acid residues</returns>
        public int ResidueCount()
        {
            return Length;
        }

        public int ResidueCount(IAminoAcid aminoAcid)
        {
            if (aminoAcid == null)
                return 0;

            int count = 0;
            foreach (IAminoAcid aar in _aminoAcids)
            {
                if (aar.Equals(aminoAcid))
                    count++;
            }
            return count;
        }

        /// <summary>
        /// Gets the number of amino acids residues in this amino acid polymer that
        /// has the specified residue letter
        /// </summary>
        /// <param name="residueChar">The residue letter to search for</param>
        /// <returns>The number of amino acid residues that have the same letter in this polymer</returns>
        public int ResidueCount(char residueChar)
        {           
            int count = 0;
            foreach (IAminoAcid aar in _aminoAcids)
            {
                if (aar.Letter.Equals(residueChar))
                    count++;
            }
            return count;
        }

        /// <summary>
        /// Gets the IAminoAcid at the specified position (1-based)
        /// </summary>
        /// <param name="index">The 1-based index of the amino acid to get</param>
        /// <returns>The IAminoAcid at the specified position</returns>
        public IAminoAcid this[int index]
        {
            get
            {
                if (index - 1 > _aminoAcids.Length || index < 1)
                    throw new IndexOutOfRangeException();
                return _aminoAcids[index - 1];
            }
        }

        public Fragment CalculateFragment(FragmentType type, int number)
        {
            if (type == FragmentType.None || number < 1 || number > Length)
            {
                return null;
            }

            ChemicalFormula chemFormula = new ChemicalFormula(_fragmentIonCaps[type]);
            IChemicalFormula mod = null;
            int start = 0;
            int end = number;
            if (type >= FragmentType.x)
            {
                start = Length - number;
                end = Length;
                chemFormula.Add(this.CTerminus);
            }
            else
            {
                chemFormula.Add(this.NTerminus);
            }

            for (int i = start; i < end; i++)
            {
                chemFormula.Add(_aminoAcids[i]);
                if ((mod = _modifications[i + 1]) != null)
                {
                    chemFormula.Add(mod);
                }
            }

            return new Fragment(type, number, chemFormula, this);
        }

        public bool ContainsModification(IChemicalFormula modification)
        {
            foreach (IChemicalFormula mod in _modifications)
            {
                if (modification.Equals(mod))
                    return true;
            }
            return false;
        }

        public IEnumerable<Fragment> CalculateFragments(FragmentType types)
        {
            return CalculateFragments(types, 1, Length - 1);
        }

        public IEnumerable<Fragment> CalculateFragments(FragmentType types, int min, int max)
        {
            if (types == FragmentType.None)
            {
                yield break;
            }
            max = Math.Min(Length - 1, max);
            min = Math.Max(1, min);
            foreach (FragmentType type in Enum.GetValues(typeof(FragmentType)))
            {
                if (type == FragmentType.None || type == FragmentType.Internal) continue;
                if ((types & type) == type)
                {
                    // Calculate all the fragments given this peptide's length
                    // TODO make this faster by caching partial chemical formulas
                    for (int i = min; i <= max; i++)
                    {
                        yield return CalculateFragment(type, i);
                    }
                }
            }
            yield break;
        }

        /// <summary>
        /// Sets the modification at the terminus of this amino acid polymer
        /// </summary>
        /// <param name="mod">The mod to set</param>
        /// <param name="terminus">The termini to set the mod at</param>
        public void SetModification(IChemicalFormula mod, Terminus terminus)
        {
            if ((terminus & Terminus.N) == Terminus.N)
            {
                NTerminus = mod;               
            }
            if ((terminus & Terminus.C) == Terminus.C)
            {
                CTerminus = mod;             
            }
        }

        /// <summary>
        /// Clears the modification set at the terminus of this amino acid polymer back
        /// to the default C or N modifications.
        /// </summary>
        /// <param name="terminus">The termini to clear the mod at</param>
        public void ClearModification(Terminus terminus)
        {
            if ((terminus & Terminus.N) == Terminus.N)
            {
                NTerminus = DefaultNTerminusModification;
            }
            if ((terminus & Terminus.C) == Terminus.C)
            {
                CTerminus = DefaultCTerminusModification;
            }
        }
        
        public int SetModification(IChemicalFormula mod, char letter)
        {
            int count = 0;
            for (int i = 0; i < _aminoAcids.Length; i++)
            {
                if (letter.Equals(_aminoAcids[i].Letter))
                {
                    _modifications[i + 1] = mod;
                    _isDirty = true;
                    count++;
                }
            }
            return count;         
        }

        public int SetModification(IChemicalFormula mod, IAminoAcid residue)
        {
            int count = 0;
            for (int i = 0; i < _aminoAcids.Length; i++)
            {
                if (residue.Equals(_aminoAcids[i]))
                {
                    _modifications[i + 1] = mod;
                    _isDirty = true;
                    count++;
                }
            }
            return count;        
        }

        public void SetModification(IChemicalFormula mod, int residueNumber)
        {
            if (residueNumber > Length || residueNumber < 1)
            {
                throw new IndexOutOfRangeException(string.Format("Residue number not in the correct range: [{0}-{1}] you specified: {2}", 1, Length, residueNumber));
            }
            _modifications[residueNumber] = mod;
            _isDirty = true;
        }

        public override string ToString()
        {
            return SequenceWithModifications;
        }

        private void CleanUp()
        {
            if (_chemicalFormula == null)
            {
                _chemicalFormula = new ChemicalFormula();
            }
            else
            {
                _chemicalFormula.Clear();
            }

            if (_sequenceSB == null)
            {
                _sequenceSB = new StringBuilder(_aminoAcids.Length + 2);
            }
            else
            {
                _sequenceSB.Clear();
            }

            StringBuilder baseSeqSB = new StringBuilder();
            IChemicalFormula mod = null;
                      
            // Handle N-Terminus
            if ((mod = _modifications[0]) != null)
            {
                _chemicalFormula.Add(mod);
                if (!mod.Equals(DefaultNTerminusModification))
                {
                    _sequenceSB.Append('[');
                    _sequenceSB.Append(mod);
                    _sequenceSB.Append("]-");
                }
            }

            // Handle Amino Acid Residues
            for (int i = 0; i < _aminoAcids.Length; i++)
            {
                IAminoAcid aa = _aminoAcids[i];
                _chemicalFormula.Add(aa);
                _sequenceSB.Append(aa.Letter);
                baseSeqSB.Append(aa.Letter);
                if ((mod = _modifications[i + 1]) != null)  // Mods are 1-based for the N and C-terminus
                {
                    _chemicalFormula.Add(mod);
                    _sequenceSB.Append('[');
                    _sequenceSB.Append(mod);
                    _sequenceSB.Append(']');
                }
            }

            // Handle C-Terminus
            if ((mod = _modifications[_modifications.Length - 1]) != null)
            {
                _chemicalFormula.Add(mod);
                if (!mod.Equals(DefaultCTerminusModification))
                {
                    _sequenceSB.Append("-[");
                    _sequenceSB.Append(mod);
                    _sequenceSB.Append(']');
                }
            }

            _sequence = baseSeqSB.ToString();
            _isDirty = false;
        }
<<<<<<< HEAD
        
=======

>>>>>>> 18b1e8b5
        public override int GetHashCode()
        {
            int hCode = 748;
            foreach (IAminoAcid aa in _aminoAcids)
            {
                hCode ^= aa.GetHashCode();
                hCode = hCode >> 7;
            }
            foreach (IChemicalFormula mod in _modifications)
            {
                if (mod != null)
                {
                    hCode ^= mod.GetHashCode();
                    hCode = hCode << 3;
                }
            }
            return hCode;
        }

        public override bool Equals(object obj)
        {
            if(obj == null || !(obj is AminoAcidPolymer)) {
                return false;
            }
            return this.Equals((AminoAcidPolymer)obj);
        }

        public virtual bool Equals(AminoAcidPolymer other)
        {
            if (Object.ReferenceEquals(this, other)) return true;
            if (this.Length != other.Length) return false;         
            if (this.NTerminus != other.NTerminus || this.CTerminus != other.CTerminus)
                return false;
            
            int length = this.Length;
            for (int i = 1; i <= length; i++)
            {
                IChemicalFormula thisMod = this._modifications[i];
                IChemicalFormula otherMod = this._modifications[i];
                if (thisMod == null)
                {

                }
                if (!this._aminoAcids[i-1].Equals(other._aminoAcids[i-1]) || this._modifications[i] != other._modifications[i])
                    return false;
            }
            return true;
        }

        private void ParseSequence(string sequence)
        {
            AminoAcid residue = null;
            bool inMod = false;
            int index = 0;
            StringBuilder modSB = new StringBuilder(10);
            StringBuilder baseSeqSB = new StringBuilder(sequence.Length);
            foreach (char letter in sequence)
            {
                if (inMod)
                {
                    if (letter == ']')
                    {
                        inMod = false;
                        string modString = modSB.ToString();
                        modSB.Clear();

                        IChemicalFormula modification = null;
                        switch (modString)
                        {
                            case "#": // Make the modification unverisally heavy (all C12 and N14s are promoted to C13 and N15s)
                                modification = ChemicalModification.MakeHeavy(_aminoAcids[index - 1]);
                                break;
                            default:
                                modification = new ChemicalModification(modString);
                                break;
                        }
                        _modifications[index] = modification;
                    }
                    else
                    {
                        modSB.Append(letter);
                    }
                }
                else if (AminoAcid.TryGetResidue(letter, out residue))
                {
                    _aminoAcids[index++] = residue;
                    //_residues.Add(residue);
                    baseSeqSB.Append(letter);
                }
                else
                {
                    if (letter == '[')
                    {
                        inMod = true;
                    }
                    else
                    {
                        throw new ArgumentException(string.Format("Amino Acid Letter {0} does not exist in the Amino Acid Dictionary", letter));
                    }
                }
            }

            if (inMod)
            {
                throw new ArgumentException("Couldn't find the closing ] for a modification in this sequence");
            }

            _sequence = baseSeqSB.ToString();
            Array.Resize(ref _aminoAcids, index);
            Array.Resize(ref _modifications, index + 2);
            _isDirty = true;             
        }

        #region Statics

        public static IEnumerable<string> Digest(string sequence, Protease protease, int minMissedCleavages = 0, int maxMissedCleavages = 0, bool assumeInitiatorMethionineCleaved = true, int minLength = 1, int maxLength = int.MaxValue)
        {
            return Digest(sequence, new Protease[] { protease }, minMissedCleavages, maxMissedCleavages, assumeInitiatorMethionineCleaved, minLength, maxLength);
        }

        public static IEnumerable<string> Digest(string sequence, IEnumerable<Protease> proteases, int minMissedCleavages = 0, int maxMissedCleavages = 0, bool assumeInitiatorMethionineCleaved = true, int minLength = 1, int maxLength = int.MaxValue)
        {
            int length = sequence.Length;
            HashSet<int> locations = new HashSet<int>() { -1 };       
            foreach (Protease protease in proteases)
            {
                locations.UnionWith(protease.GetDigestionSites(sequence));
            }
            locations.Add(length - 1);

            List<int> indices = new List<int>(locations);
            indices.Sort();

            bool startsWithM = sequence[0].Equals('M') && !assumeInitiatorMethionineCleaved;
            for (int missed_cleavages = minMissedCleavages; missed_cleavages <= maxMissedCleavages; missed_cleavages++)
            {
                for (int i = 0; i < indices.Count - missed_cleavages - 1; i++)
                {
                    int len = indices[i + missed_cleavages + 1] - indices[i];
                    if (len >= minLength && len <= maxLength)
                    {
                        int begin = indices[i] + 1;
                        int end = begin + len + 1;
                        yield return sequence.Substring(begin, len);

                        if (startsWithM && begin == 0 && len - 1 >= minLength)
                        {
                            yield return sequence.Substring(1, len - 1);
                        }
                    }
                }
            }
            yield break;
        }

        public static double GetMass(string sequence)
        {
            double mass = Constants.WATER;
            AminoAcid residue = null;
            foreach (char letter in sequence)
            {
                if (AminoAcid.TryGetResidue(letter, out residue))
                {
                    mass += residue.Mass.Monoisotopic;
                }
            }
            return mass;
        }

        #endregion

    }
}<|MERGE_RESOLUTION|>--- conflicted
+++ resolved
@@ -27,7 +27,8 @@
 
 namespace CSMSL.Proteomics
 {
-    public abstract class AminoAcidPolymer : IChemicalFormula
+
+    public abstract class AminoAcidPolymer : IChemicalFormula, IEquatable<AminoAcidPolymer>
     {
         public static readonly ChemicalFormula DefaultCTerminusModification = new ChemicalFormula("OH");
         public static readonly ChemicalFormula DefaultNTerminusModification = new ChemicalFormula("H");
@@ -84,27 +85,10 @@
             CTerminus = cTerm;
         }
 
-<<<<<<< HEAD
-        /// <summary>
-        /// Clone a complete copy of another amino acid polymer
-        /// </summary>
-        /// <param name="aminoAcidPolymer">The amino acid polymer to clone</param>
-        public AminoAcidPolymer(AminoAcidPolymer aminoAcidPolymer)
-            : this(aminoAcidPolymer, 0, aminoAcidPolymer.Length) { }      
-
-        /// <summary>
-        /// Clone a part of another amino acid polymer
-        /// </summary>
-        /// <param name="aminoAcidPolymer">The amino acid polymer to clone</param>
-        /// <param name="firstResidue">The first residue to start cloning from</param>
-        /// <param name="length">The number of amino acids to clone</param>
-        public AminoAcidPolymer(AminoAcidPolymer aminoAcidPolymer, int firstResidue, int length)
-=======
         public AminoAcidPolymer(AminoAcidPolymer aminoAcidPolymer, bool includeModifications = true)
             : this(aminoAcidPolymer, 0, aminoAcidPolymer.Length, includeModifications) { }      
 
         public AminoAcidPolymer(AminoAcidPolymer aminoAcidPolymer, int firstResidue, int length, bool includeModifications = true)
->>>>>>> 18b1e8b5
         {
             if (firstResidue < 0 || firstResidue > aminoAcidPolymer.Length)
                 throw new IndexOutOfRangeException(string.Format("The first residue index is outside the valid range [{0}-{1}]", 0, aminoAcidPolymer.Length));
@@ -499,11 +483,7 @@
             _sequence = baseSeqSB.ToString();
             _isDirty = false;
         }
-<<<<<<< HEAD
-        
-=======
-
->>>>>>> 18b1e8b5
+
         public override int GetHashCode()
         {
             int hCode = 748;
@@ -525,29 +505,42 @@
 
         public override bool Equals(object obj)
         {
-            if(obj == null || !(obj is AminoAcidPolymer)) {
+            if (obj == null)
+            {
                 return false;
             }
-            return this.Equals((AminoAcidPolymer)obj);
-        }
-
-        public virtual bool Equals(AminoAcidPolymer other)
+
+            AminoAcidPolymer aap = obj as AminoAcidPolymer;
+            if ((object)aap == null)
+            {
+                return false;
+            }
+            return Equals(aap);
+        }
+
+        public bool Equals(AminoAcidPolymer other)
         {
             if (Object.ReferenceEquals(this, other)) return true;
-            if (this.Length != other.Length) return false;         
-            if (this.NTerminus != other.NTerminus || this.CTerminus != other.CTerminus)
+            if (this.Length != other.Length) return false;
+            if (!this.NTerminus.Equals(other.NTerminus) || !this.CTerminus.Equals(other.CTerminus))
                 return false;
-            
+
             int length = this.Length;
             for (int i = 1; i <= length; i++)
             {
                 IChemicalFormula thisMod = this._modifications[i];
-                IChemicalFormula otherMod = this._modifications[i];
+                IChemicalFormula otherMod = other._modifications[i];
                 if (thisMod == null)
                 {
-
-                }
-                if (!this._aminoAcids[i-1].Equals(other._aminoAcids[i-1]) || this._modifications[i] != other._modifications[i])
+                    if (otherMod != null)
+                        return false;
+                }
+                else
+                {
+                    if (!thisMod.Equals(otherMod))
+                        return false;
+                }
+                if (!this._aminoAcids[i - 1].Equals(other._aminoAcids[i - 1]))
                     return false;
             }
             return true;
@@ -675,5 +668,7 @@
 
         #endregion
 
+
+
     }
 }