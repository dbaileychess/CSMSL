--- conflicted
+++ resolved
@@ -62,7 +62,6 @@
     </ProjectReference>
   </ItemGroup>
   <ItemGroup>
-<<<<<<< HEAD
     <Reference Include="BaseCommon, Version=4.0.479.5, Culture=neutral, processorArchitecture=MSIL">
       <SpecificVersion>False</SpecificVersion>
       <HintPath>include\$(Platform)\BaseCommon.dll</HintPath>
@@ -70,13 +69,6 @@
     <Reference Include="BaseDataAccess, Version=4.0.479.9, Culture=neutral, processorArchitecture=MSIL">
       <SpecificVersion>False</SpecificVersion>
       <HintPath>include\$(Platform)\BaseDataAccess.dll</HintPath>
-=======
-    <Reference Include="BaseDataAccess">
-      <HintPath>include\$(Platform)\BaseDataAccess.dll</HintPath>
-    </Reference>
-    <Reference Include="BaseCommon">
-      <HintPath>include\$(Platform)\BaseCommon.dll</HintPath>
->>>>>>> 18b1e8b5
     </Reference>
     <Reference Include="BaseError, Version=4.0.479.0, Culture=neutral, processorArchitecture=MSIL">
       <SpecificVersion>False</SpecificVersion>
