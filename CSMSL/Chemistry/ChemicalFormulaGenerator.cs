--- conflicted
+++ resolved
@@ -87,16 +87,11 @@
             int[] maxValues = _maxFormula.GetIsotopes();
             int totalCombos = 1;
             int count = 0;
-            for (int i = 0; i < formulas.Length; i++)
+            for (int i = 0; i < maxValues.Length; i++)
             {
-<<<<<<< HEAD
-                maxValues[i] -= minValues[i];
+                if(i < minValues.Length)
+                    maxValues[i] -= minValues[i];
                 if (maxValues[i] != 0)
-=======
-                if(i < minValues.Length)
-                    formulas[i] -= minValues[i];
-                if (formulas[i] != 0)
->>>>>>> 3cdaf22a
                 {
                     totalCombos *= (maxValues[i] + 1);
                     count = i;
