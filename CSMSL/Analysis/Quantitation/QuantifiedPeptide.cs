﻿using System;
using System.Collections.Generic;
using System.Linq;
using System.Text;
using CSMSL.Proteomics;
using CSMSL.Analysis.Identification;
using CSMSL.Spectral;

namespace CSMSL.Analysis.Quantitation
{
    public class QuantifiedPeptide
    {
        List<PeptideSpectralMatch> PSMs;
        public List<QuantifiedScan> QuantifiedScans;
        Peptide Peptide;

        public int QuantifiedScanCount
        {
            get
            {
                return QuantifiedScans.Count;
            }
        }

        public int PsmCount
        {
            get
            {
                return PSMs.Count;
            }
        }

        public PeptideSpectralMatch BestPSM
        {
            get
            {
                List<PeptideSpectralMatch> sortedPSMs = PSMs.OrderBy(psm => psm.Score).ToList();
                return sortedPSMs[0];
            }
        }

        public QuantifiedPeptide(Peptide peptide)
        {
            Peptide = peptide;
            PSMs = new List<PeptideSpectralMatch>();
            QuantifiedScans = new List<QuantifiedScan>();
        }

        public void AddPeptideSpectralMatch(PeptideSpectralMatch psm)
        {
            if (psm == null)
            {
                throw new ArgumentNullException("null psm");
            }
            
            if (PSMs.Contains(psm))
            {
                throw new ArgumentException("peptide spectral match already exists");
            }

            PSMs.Add(psm);
        }

        public void AddQuantifiedScan(QuantifiedScan quantScan)
        {
            if (quantScan == null)
            {
                throw new ArgumentNullException("null quantified scan");
            }
            
            // Do not add quantification if scan already exists
            if (QuantifiedScans.Contains(quantScan))
            {
                throw new ArgumentException("quantified scan already exists");
            }

            // For MS2-based quantification, check to make sure relevant PSM exists
            bool psmFound = false;
            int count = 0;
            PeptideSpectralMatch psm;
            while (!psmFound && count < PsmCount)
            {
                psm = PSMs[count];
                if (quantScan.DataScan.MsnOrder == 2)
                {
                    if (((MSDataScan)psm.Spectrum).Equals(quantScan.DataScan))
                    {
                        psmFound = true;
                    }
                    count++;
                }
                else
                {
                    if (((int)psm.Spectrum.PrecursorCharge).Equals(quantScan.Charge))
                    {
                        psmFound = true;
                    }
                    count++;
                }
            }

            if (!psmFound)
            {
                throw new ArgumentOutOfRangeException("psm not found");
            }
            
            quantScan.QuantifiedPeptideParent = this;
            QuantifiedScans.Add(quantScan);
        }

        public double GetRatio(double numerator, double denominator)
        {
            if (denominator == 0.0 || numerator == 0.0)
            {
                throw new DivideByZeroException();
            }

            return numerator / denominator;
        }
        
        public double GetChannelIntensity(Channel channel, IntensityWeightingType method, bool noiseBandCap = false, double signalToNoiseThreshold = 3.0)
        {
            double channelIntensitySum = 0;
            QuantifiedPeak peak = null;
            List<double> intensities = new List<double>();
            double channelIntensity = 0;
            int count = 0;

            foreach (QuantifiedScan scan in QuantifiedScans)
            {
<<<<<<< HEAD
                //for (int i = 0; i < QuantifiedScan.NumIsotopes; i++)
                //{
                //    peak = scan.GetQuantifiedPeak(channel, i);
                //    totalIntensitySum += peak.DenormalizedIntensity(noiseBandCap);
                //}
=======
                for (int i = 0; i < QuantifiedScan.NumIsotopes; i++)
                {
                    try
                    {
                        peak = scan.GetQuantifiedPeak(channel, i);
                        if (peak == null)
                        {
                            continue;
                        }
                        if (peak.SignalToNoise >= signalToNoiseThreshold || noiseBandCap)
                        {
                            channelIntensity = peak.DenormalizedIntensity(noiseBandCap, signalToNoiseThreshold);
                            channelIntensitySum += channelIntensity;
                            intensities.Add(channelIntensity);
                            count++;
                        }
                    }
                    catch (KeyNotFoundException)
                    {
                        continue;
                    }
                }
>>>>>>> 5e81ae43
            }

            intensities.Sort();

            if (method == IntensityWeightingType.Summed)
            {
                return channelIntensitySum;
            }

            if (method == IntensityWeightingType.Average)
            {
                return GetRatio(channelIntensitySum, ((double)count));
            }

            if (method == IntensityWeightingType.Median)
            {
                if (count == 0)
                {
                    return 0;
                }
                
                if (count % 2 == 0)
                {
                    return (intensities[(count / 2) - 1] + intensities[count / 2]) / 2;
                }
                else
                {
                    return intensities[count / 2];
                }
            }

            return 0;
        }

        public double GetOverallRatio(Channel numerator, Channel denominator, IntensityWeightingType method, bool noiseBandCap = false, double signalToNoiseThreshold = 3.0)
        {
            return GetRatio(GetChannelIntensity(numerator, method, noiseBandCap, signalToNoiseThreshold), GetChannelIntensity(denominator, method, noiseBandCap, signalToNoiseThreshold));
        }

        public List<double> GetRatioList(Channel numerator, Channel denominator, bool noiseBandCap = false, double signalToNoiseThreshold = 3.0)
        {
            List<double> log2Ratios = new List<double>();
            double peakNumerator = 0;
            double peakDenominator = 0;
            double ratio = 0;

            foreach (QuantifiedScan scan in QuantifiedScans)
            {
                for (int i = 0; i < QuantifiedScan.NumIsotopes; i++)
                {
                    try
                    {
                        peakNumerator = scan.GetQuantifiedPeak(numerator, i).DenormalizedIntensity(noiseBandCap, signalToNoiseThreshold);
                        peakDenominator = scan.GetQuantifiedPeak(denominator, i).DenormalizedIntensity(noiseBandCap, signalToNoiseThreshold);
                        ratio = GetRatio(peakNumerator, peakDenominator);
                        log2Ratios.Add(Math.Log(ratio, 2));
                    }
                    catch (KeyNotFoundException)
                    {
                        continue;
                    }
                    catch (DivideByZeroException)
                    {
                        continue;
                    }
                }
            }

            return log2Ratios;
        }

        public double GetIndividualRatio(Channel numerator, Channel denominator, IntensityWeightingType method, bool noiseBandCap = false, double signalToNoiseThreshold = 3.0)
        {
            double finalRatio = 0;
            List<double> log2Ratios = GetRatioList(numerator, denominator, noiseBandCap, signalToNoiseThreshold);
            log2Ratios.Sort();
            int ratioCount = log2Ratios.Count;

            if (method == IntensityWeightingType.Average)
            {
                double ratioSum = 0;

                foreach (double ratio in log2Ratios)
                {
                    ratioSum += ratio;
                }

                finalRatio = ratioSum / ((double)ratioCount);
                return Math.Pow(2, finalRatio);
            }

            if (method == IntensityWeightingType.Median)
            {
                if (ratioCount % 2 == 0)
                {
                    finalRatio = (log2Ratios[(ratioCount / 2)] + log2Ratios[ratioCount / 2]) / 2;
                }
                else
                {
                    finalRatio = log2Ratios[ratioCount / 2];
                }
                return Math.Pow(2, finalRatio);
            }

            return Math.Pow(2, finalRatio);
        }

        public double GetRatioVariation(Channel numerator, Channel denominator, bool noiseBandCap = false, double signalToNoiseThreshold = 3.0)
        {
            List<double> log2Ratios = GetRatioList(numerator, denominator, noiseBandCap);
            double ratioAverage = Math.Log(GetIndividualRatio(numerator, denominator, IntensityWeightingType.Average, noiseBandCap, signalToNoiseThreshold), 2);
            int ratioCount = log2Ratios.Count;
            double variance = 0;

            foreach (double ratio in log2Ratios)
            {
                variance += Math.Pow(ratio - ratioAverage, 2);
            }

            return Math.Pow(2, Math.Sqrt(variance / ((double)ratioCount - 1)));
        }
    }
}<|MERGE_RESOLUTION|>--- conflicted
+++ resolved
@@ -128,13 +128,7 @@
 
             foreach (QuantifiedScan scan in QuantifiedScans)
             {
-<<<<<<< HEAD
-                //for (int i = 0; i < QuantifiedScan.NumIsotopes; i++)
-                //{
-                //    peak = scan.GetQuantifiedPeak(channel, i);
-                //    totalIntensitySum += peak.DenormalizedIntensity(noiseBandCap);
-                //}
-=======
+
                 for (int i = 0; i < QuantifiedScan.NumIsotopes; i++)
                 {
                     try
@@ -157,7 +151,7 @@
                         continue;
                     }
                 }
->>>>>>> 5e81ae43
+
             }
 
             intensities.Sort();
